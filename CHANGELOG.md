--- conflicted
+++ resolved
@@ -36,16 +36,15 @@
 
 - The `getCustomDataKey` function in `Installer` from `@yarnpkg/core` has been moved to `Linker`.
 
-<<<<<<< HEAD
+- `renderForm`'s `options` argument is now required to enforce that custom streams are always specified.
+
 ### Installs
+
 - Improved performance for `hardlinks-global` `node-modules` linker mode by 1.5x
-=======
-- `renderForm`'s `options` argument is now required to enforce that custom streams are always specified.
-
-### Installs
 
 - The `pnpm` linker avoids creating symlinks that lead to loops on the file system, by moving them higher up in the directory structure.
->>>>>>> 73b3fab0
+
+- The `pnpm` linker now automatically uses content indexing
 
 ### Compatibility
 
