{
  "name": "@yarnpkg/cli",
  "version": "2.4.0",
  "license": "BSD-2-Clause",
  "main": "./sources/index.ts",
  "dependencies": {
    "@yarnpkg/core": "workspace:^2.4.0",
    "@yarnpkg/fslib": "workspace:^2.4.0",
    "@yarnpkg/libzip": "workspace:^2.2.1",
    "@yarnpkg/parsers": "workspace:^2.3.0",
    "@yarnpkg/plugin-compat": "workspace:^2.2.0",
    "@yarnpkg/plugin-dlx": "workspace:^2.1.4",
    "@yarnpkg/plugin-essentials": "workspace:^2.4.0",
    "@yarnpkg/plugin-file": "workspace:^2.2.0",
    "@yarnpkg/plugin-git": "workspace:^2.3.0",
    "@yarnpkg/plugin-github": "workspace:^2.1.2",
    "@yarnpkg/plugin-http": "workspace:^2.1.2",
    "@yarnpkg/plugin-init": "workspace:^2.2.2",
    "@yarnpkg/plugin-link": "workspace:^2.1.1",
    "@yarnpkg/plugin-node-modules": "workspace:^2.3.0",
    "@yarnpkg/plugin-npm": "workspace:^2.4.0",
    "@yarnpkg/plugin-npm-cli": "workspace:^2.3.0",
    "@yarnpkg/plugin-pack": "workspace:^2.2.3",
    "@yarnpkg/plugin-patch": "workspace:^2.1.2",
    "@yarnpkg/plugin-pnp": "workspace:^2.4.0",
    "@yarnpkg/shell": "workspace:^2.4.1",
    "chalk": "^3.0.0",
    "ci-info": "^2.0.0",
<<<<<<< HEAD
    "clipanion": "^3.0.0-rc.6",
=======
    "clipanion": "^3.0.0-rc.10",
    "fromentries": "^1.2.0",
>>>>>>> 9a161573
    "semver": "^7.1.2",
    "string.prototype.replaceall": "^1.0.4",
    "tslib": "^1.13.0",
    "typanion": "^3.3.0"
  },
  "devDependencies": {
    "@types/ci-info": "^2",
    "@types/semver": "^7.1.0",
    "@yarnpkg/builder": "workspace:^2.1.3",
    "@yarnpkg/monorepo": "workspace:0.0.0",
    "@yarnpkg/pnpify": "workspace:^2.4.0",
    "micromatch": "^4.0.2",
    "typescript": "4.1.0-beta"
  },
  "peerDependencies": {
    "@yarnpkg/core": "^2.4.0"
  },
  "scripts": {
    "postpack": "rm -rf lib",
    "prepack": "run build:compile \"$(pwd)\"",
    "build:cli+hook": "run build:pnp:hook && builder build bundle",
    "build:cli": "builder build bundle",
    "run:cli": "builder run",
    "update-local": "run build:cli --no-git-hash && rsync -a --delete bundles/ bin/"
  },
  "publishConfig": {
    "main": "./lib/index.js",
    "types": "./lib/index.d.ts",
    "bin": null
  },
  "files": [
    "/lib/**/*",
    "!/lib/pluginConfiguration.*",
    "!/lib/cli.*"
  ],
  "@yarnpkg/builder": {
    "bundles": {
      "standard": [
        "@yarnpkg/plugin-essentials",
        "@yarnpkg/plugin-compat",
        "@yarnpkg/plugin-dlx",
        "@yarnpkg/plugin-file",
        "@yarnpkg/plugin-git",
        "@yarnpkg/plugin-github",
        "@yarnpkg/plugin-http",
        "@yarnpkg/plugin-init",
        "@yarnpkg/plugin-link",
        "@yarnpkg/plugin-node-modules",
        "@yarnpkg/plugin-npm",
        "@yarnpkg/plugin-npm-cli",
        "@yarnpkg/plugin-pack",
        "@yarnpkg/plugin-patch",
        "@yarnpkg/plugin-pnp"
      ]
    }
  },
  "repository": {
    "type": "git",
    "url": "ssh://git@github.com/yarnpkg/berry.git",
    "directory": "packages/yarnpkg-cli"
  },
  "engines": {
    "node": ">=10.19.0"
  }
}<|MERGE_RESOLUTION|>--- conflicted
+++ resolved
@@ -26,12 +26,8 @@
     "@yarnpkg/shell": "workspace:^2.4.1",
     "chalk": "^3.0.0",
     "ci-info": "^2.0.0",
-<<<<<<< HEAD
-    "clipanion": "^3.0.0-rc.6",
-=======
     "clipanion": "^3.0.0-rc.10",
     "fromentries": "^1.2.0",
->>>>>>> 9a161573
     "semver": "^7.1.2",
     "string.prototype.replaceall": "^1.0.4",
     "tslib": "^1.13.0",
