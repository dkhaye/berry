import {getLibzipPromise, getLibzipSync} from '@yarnpkg/libzip';
import fs                                from 'fs';
import {pathToFileURL}                   from 'url';
import {promisify}                       from 'util';

import {NodeFS}                          from '../sources/NodeFS';
import {PosixFS}                         from '../sources/PosixFS';
import {extendFs}                        from '../sources/patchFs';
import {Filename, npath, PortablePath}   from '../sources/path';
import {xfs}                             from '../sources/xfs';
import {statUtils, ZipFS, ZipOpenFS}     from '../sources';

<<<<<<< HEAD
import {ZIP_FILE1, ZIP_DIR1}             from "./ZipOpenFS.test";
=======
import {ZIP_FILE1, ZIP_DIR1}  from "./ZipOpenFS.test";
>>>>>>> 7e42ddb3

describe(`patchedFs`, () => {
  it(`in case of no error, give null: fs.stat`, done => {
    const file = npath.join(__dirname, `patchedFs.test.ts` as Filename);

    const patchedFs = extendFs(fs, new PosixFS(new NodeFS()));

    patchedFs.stat(file, err => {
      expect(err).toEqual(null);
      done();
    });
  });

  it(`in case of no error, give null: fs.read`, done => {
    const file = npath.join(__dirname, `patchedFs.test.ts` as Filename);

    const patchedFs = extendFs(fs, new PosixFS(new NodeFS()));

    const id = patchedFs.openSync(file, `r`);

    patchedFs.read(id, Buffer.alloc(1), 0, 1, 0, err => {
      patchedFs.closeSync(id);
      expect(err).toEqual(null);
      done();
    });
  });

  it(`in case of the parameter of fs.exists is not a string, give false`, done => {
    const patchedFs = extendFs(fs, new PosixFS(new NodeFS()));

    patchedFs.exists(undefined as any, exists => {
      expect(exists).toBe(false);
      done();
    });
  });

  it(`matches the util.promisify return shape of node: fs.read`, async () => {
    const patchedFs = extendFs(fs, new PosixFS(new NodeFS()));
    const patchedFsReadAsync = promisify(patchedFs.read);

    const file = npath.join(__dirname, `patchedFs.test.ts` as Filename);

    const fd = fs.openSync(file, `r`);

    const bufferFs = Buffer.alloc(16);

    const result = await patchedFsReadAsync(fd, bufferFs, 0, 16, 0);

    expect(typeof result.bytesRead).toBe(`number`);
    expect(Buffer.isBuffer(result.buffer)).toBeTruthy();
  });

  it(`should support URL instances`, () => {
    const patchedFs = extendFs(fs, new PosixFS(new NodeFS()));

    const tmpdir = npath.fromPortablePath(xfs.mktempSync());
    const tmpdirUrl = pathToFileURL(tmpdir);

    const file = `${tmpdir}/file.txt`;
    const fileUrl = pathToFileURL(file);

    patchedFs.writeFileSync(fileUrl, `Hello World`);

    expect(patchedFs.readdirSync(tmpdirUrl)).toStrictEqual(patchedFs.readdirSync(tmpdir));

    expect(patchedFs.readFileSync(fileUrl, {encoding: `utf8`})).toStrictEqual(patchedFs.readFileSync(file, {encoding: `utf8`}));
    expect(patchedFs.statSync(fileUrl)).toStrictEqual(patchedFs.statSync(file));

    const copyUrl = pathToFileURL(`${tmpdir}/copy.txt`);
    const renamedUrl = pathToFileURL(`${tmpdir}/renamed.txt`);

    patchedFs.copyFileSync(fileUrl, copyUrl);
    patchedFs.renameSync(copyUrl, renamedUrl);
    patchedFs.unlinkSync(renamedUrl);

    expect(patchedFs.existsSync(renamedUrl)).toStrictEqual(false);
  });

  it(`should support fstat`, async () => {
    const patchedFs = extendFs(fs, new PosixFS(new ZipOpenFS({libzip: await getLibzipPromise(), baseFs: new NodeFS()})));

    const fd = patchedFs.openSync(__filename, `r`);
    try {
      const stat = patchedFs.statSync(__filename);
      const fdStat = patchedFs.fstatSync(fd);

      expect(statUtils.areStatsEqual(stat, fdStat)).toEqual(true);
    } finally {
      patchedFs.closeSync(fd);
    }

    const zipFd = patchedFs.openSync(ZIP_FILE1, `r`);
    try {
      const stat = await new Promise<fs.Stats>((resolve, reject) => {
        patchedFs.stat(ZIP_FILE1, (err, stats) => {
          err ? reject(err) : resolve(stats);
        });
      });

      const fdStat = await new Promise<fs.Stats>((resolve, reject) => {
        patchedFs.fstat(zipFd, (err, stats) => {
          err ? reject(err) : resolve(stats);
        });
      });

      expect(statUtils.areStatsEqual(stat, fdStat)).toEqual(true);
    } finally {
      patchedFs.closeSync(fd);
    }
  });

  it(`should support passing null as the second argument to readdir`, async () => {
    const patchedFs = extendFs(fs, new PosixFS(new ZipOpenFS({libzip: await getLibzipPromise(), baseFs: new NodeFS()})));

    const tmpdir = npath.fromPortablePath(xfs.mktempSync());

    expect(patchedFs.readdirSync(tmpdir, null)).toHaveLength(0);
    await expect(new Promise((resolve, reject) =>
      patchedFs.readdir(tmpdir, null, (err, files) =>
        err ? reject(err) : resolve(files)
      )
    )).resolves.toHaveLength(0);
    await expect(patchedFs.promises.readdir(tmpdir, null)).resolves.toHaveLength(0);

    expect(patchedFs.readdirSync(ZIP_DIR1, null)).toStrictEqual([`foo.txt`]);
    await expect(new Promise((resolve, reject) =>
      patchedFs.readdir(ZIP_DIR1, null, (err, files) =>
        err ? reject(err) : resolve(files)
      )
    )).resolves.toStrictEqual([`foo.txt`]);
    await expect(patchedFs.promises.readdir(ZIP_DIR1, null)).resolves.toStrictEqual([`foo.txt`]);
  });
<<<<<<< HEAD

  it(`should support createReadStream`, async () => {
    const tmpdir = xfs.mktempSync();
    const nativeTmpdir = npath.fromPortablePath(tmpdir);

    const zipFs = new ZipFS(`${tmpdir}/archive.zip` as PortablePath, {libzip: getLibzipSync(), create: true});
    await zipFs.writeFilePromise(`/a.txt` as PortablePath, `foo`);

    zipFs.saveAndClose();

    const patchedFs = extendFs(fs, new PosixFS(new ZipOpenFS({libzip: await getLibzipPromise(), baseFs: new NodeFS()})));

    const readStream = patchedFs.createReadStream(`${nativeTmpdir}/archive.zip/a.txt`);

    await expect(new Promise((resolve, reject) => {
      const chunks: Array<Buffer> = [];

      readStream.on(`data`, chunk => {
        chunks.push(chunk);
      });

      readStream.on(`close`, () => {
        resolve(Buffer.concat(chunks).toString());
      });
      readStream.on(`error`, err => {
        reject(err);
      });
    })).resolves.toStrictEqual(`foo`);
  });

  it(`should support createWriteStream`, async () => {
    const tmpdir = xfs.mktempSync();
    const nativeTmpdir = npath.fromPortablePath(tmpdir);

    const zipFs = new ZipFS(`${tmpdir}/archive.zip` as PortablePath, {libzip: getLibzipSync(), create: true});
    await zipFs.writeFilePromise(`/a.txt` as PortablePath, ``);

    zipFs.saveAndClose();

    const patchedFs = extendFs(fs, new PosixFS(new ZipOpenFS({libzip: await getLibzipPromise(), baseFs: new NodeFS()})));

    const writeStream = patchedFs.createWriteStream(`${nativeTmpdir}/archive.zip/a.txt`);

    await new Promise<void>((resolve, reject) => {
      writeStream.write(`foo`, err => {
        if (err) {
          reject(err);
        } else {
          writeStream.destroy();
          resolve();
        }
      });
    });

    expect(patchedFs.readFileSync(`${nativeTmpdir}/archive.zip/a.txt`, `utf8`)).toStrictEqual(`foo`);
  });
=======
>>>>>>> 7e42ddb3
});<|MERGE_RESOLUTION|>--- conflicted
+++ resolved
@@ -10,11 +10,7 @@
 import {xfs}                             from '../sources/xfs';
 import {statUtils, ZipFS, ZipOpenFS}     from '../sources';
 
-<<<<<<< HEAD
-import {ZIP_FILE1, ZIP_DIR1}             from "./ZipOpenFS.test";
-=======
-import {ZIP_FILE1, ZIP_DIR1}  from "./ZipOpenFS.test";
->>>>>>> 7e42ddb3
+import {ZIP_FILE1, ZIP_DIR1}             from './ZipOpenFS.test';
 
 describe(`patchedFs`, () => {
   it(`in case of no error, give null: fs.stat`, done => {
@@ -147,7 +143,6 @@
     )).resolves.toStrictEqual([`foo.txt`]);
     await expect(patchedFs.promises.readdir(ZIP_DIR1, null)).resolves.toStrictEqual([`foo.txt`]);
   });
-<<<<<<< HEAD
 
   it(`should support createReadStream`, async () => {
     const tmpdir = xfs.mktempSync();
@@ -204,6 +199,4 @@
 
     expect(patchedFs.readFileSync(`${nativeTmpdir}/archive.zip/a.txt`, `utf8`)).toStrictEqual(`foo`);
   });
-=======
->>>>>>> 7e42ddb3
 });